--- conflicted
+++ resolved
@@ -154,14 +154,7 @@
     constexpr int person_label = 15;  // XXX
     constexpr float threshold = .7;   // XXX
 
-<<<<<<< HEAD
-    cv::Mat ret = cv::Mat::zeros(cv::Size(outwidth_, outheight_), CV_8U);
-=======
-    int maskw = width_ / stride_;
-    int maskh = height_ / stride_;
-
-    cv::Mat ret = cv::Mat::zeros(cv::Size(maskw, maskh), CV_32FC3);
->>>>>>> 6f82785b
+    cv::Mat ret = cv::Mat::zeros(cv::Size(outwidth_, outheight_), CV_32FC3);
 
     size_t size = TfLiteTensorByteSize(output_);
     void *data = TfLiteTensorData(output_);
@@ -169,7 +162,6 @@
     if (model_type_ == ModelType::DeeplabV3) {
         CHECK_EQ(size, outwidth_ * outheight_ * sizeof(DeeplabV3Labels));
         DeeplabV3Labels *labels = (DeeplabV3Labels *)data;
-<<<<<<< HEAD
         std::for_each(
             std::execution::seq /* XXX */, labels, labels + outwidth_ * outheight_,
             [&](DeeplabV3Labels l) {
@@ -177,39 +169,19 @@
                 int label = static_cast<int>(max - l);
                 if (label != person_label) {
                     int pixel = static_cast<int>((DeeplabV3Labels *)l - labels);
-                    ret.at<unsigned char>(cv::Point(pixel % outwidth_, pixel / outheight_)) = 1;
+                    ret.at<cv::Vec3f>(cv::Point(pixel % outwidth_, pixel / outheight_)) = {1.0, 1.0, 1.0};
                 }
             });
-=======
-        std::for_each(std::execution::seq /* XXX */, labels, labels + maskw * maskh,
-                      [&](DeeplabV3Labels l) {
-                          float *max = std::max_element(l, l + deeplabv3_label_count);
-                          int label = static_cast<int>(max - l);
-                          if (label != person_label) {
-                              int pixel = static_cast<int>((DeeplabV3Labels *)l - labels);
-                              ret.at<cv::Vec3f>(cv::Point(pixel % maskw, pixel / maskw)) = {1.0, 1.0, 1.0};
-                          }
-                      });
->>>>>>> 6f82785b
     } else {
         CHECK_EQ(size, outwidth_ * outheight_ * sizeof(float));
         float *prob = (float *)data;
-<<<<<<< HEAD
         std::for_each(
             std::execution::seq /* XXX */, prob, prob + outwidth_ * outheight_, [&](float &p) {
                 if (expit(p) < threshold) {  // p > -logit(threshold) && p < logit(threshold)?
                     int pixel = static_cast<int>(&p - prob);
-                    ret.at<unsigned char>(cv::Point(pixel % outwidth_, pixel / outwidth_)) = 1;
+                    ret.at<cv::Vec3f>(cv::Point(pixel % outwidth_, pixel / outwidth_)) = {1.0, 1.0, 1.0};
                 }
             });
-=======
-        std::for_each(std::execution::seq /* XXX */, prob, prob + maskw * maskh, [&](float &p) {
-            if (expit(p) < threshold) {  // p > -logit(threshold) && p < logit(threshold)?
-                int pixel = static_cast<int>(&p - prob);
-                ret.at<cv::Vec3f>(cv::Point(pixel % maskw, pixel / maskw)) = {1.0, 1.0, 1.0};
-            }
-        });
->>>>>>> 6f82785b
     }
 
     return ret;
